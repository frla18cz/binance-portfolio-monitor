--- conflicted
+++ resolved
@@ -74,24 +74,16 @@
 
 ## Database Schema
 ```
-<<<<<<< HEAD
-binance_accounts → stores API credentials
+binance_accounts → API credentials + performance_fee_rate per account
 benchmark_configs → tracks BTC/ETH units per account with rebalancing history
 nav_history → hourly NAV and benchmark values with account names
-=======
-binance_accounts → API credentials + performance_fee_rate per account
-benchmark_configs → tracks BTC/ETH units per account
-nav_history → hourly NAV and benchmark values
->>>>>>> 2e4f715b
 processed_transactions → deposit/withdrawal history (uses 'type' field)
 fee_tracking → fee accruals and collections
 system_logs → operation logs with retention
 price_history → BTC/ETH price snapshots
-<<<<<<< HEAD
 account_processing_status → tracks last processed timestamp for each account
 system_metadata → system-wide configuration and metadata
 users → user authentication data
-=======
 
 Views:
 nav_with_cashflows → NAV data enriched with transactions
@@ -101,7 +93,6 @@
 Functions:
 calculate_twr_period() → TWR for any date range
 calculate_monthly_fees() → fee calculation with account-specific rates
->>>>>>> 2e4f715b
 ```
 
 ### Transaction Processing
