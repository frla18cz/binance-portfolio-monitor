# Claude Context - Binance Portfolio Monitor

This file contains important context and notes for Claude to understand the project better.

## Project Overview
Binance Portfolio Monitor tracks cryptocurrency trading performance against a 50/50 BTC/ETH benchmark portfolio.

## Recent Updates

<<<<<<< HEAD
### Price History Table Optimization (2025-01-10)
- Changed `price_history` table to store BTC and ETH prices on the same row
- Benefits: Better performance, simpler queries, atomic timestamps
- Migration SQL: `migrations/update_price_history_combined.sql`
- Updated `save_price_history()` to save both prices together
=======
### Hourly Data Collection (2025-01-10)
- Changed monitoring interval from 2 minutes to 60 minutes
- Reduces data volume by 97% (from 720 to 24 records per day)
- Dropped historical data tables for fresh start
- Improved dashboard performance with fewer data points
- Maintained log retention and cleanup functionality
>>>>>>> 7b291835

### Comprehensive NAV Calculation (2025-07-09)
- Extended `get_comprehensive_nav()` to include all wallet types:
  - Spot wallet
  - Futures wallet (USDT-M)
  - Funding wallet (Earn/Savings)
  - Simple Earn positions
  - Staking positions
- Removed `get_universal_nav()` function - requires dangerous "Universal Transfer" permissions
- All endpoints are read-only, no special permissions required
- Added error handling for each wallet type
- Updated debug_nav.py with wallet endpoint testing

### Log Retention Optimization (2025-07-09)
- Reduced log retention from 365 to 30 days
- Implemented automatic daily cleanup via `LogCleanupManager`
- Created `system_metadata` table for tracking cleanup state
- Integrated cleanup into main monitoring process
- Significantly reduces Supabase bandwidth usage (~90% reduction)

## Key Components

### Database Tables
- `binance_accounts` - Trading accounts configuration
- `benchmark_configs` - Benchmark portfolio settings
- `nav_history` - Historical NAV and benchmark values
- `system_logs` - Application logs (30-day retention)
- `system_metadata` - System state tracking (e.g., last cleanup time)
- `processed_transactions` - Deposit/withdrawal tracking
- `price_history` - Historical BTC/ETH prices (combined row format)

### Configuration
- Main config: `config/settings.json`
- Log retention: 30 days (database_logging.retention_days)
- Monitoring interval: 60 minutes (hourly data collection)
- Rebalancing: Weekly on Mondays

### Performance Considerations
- Dashboard auto-refreshes every 60 seconds (consider increasing to 5 minutes)
- Chart queries should limit data points (max 500 recommended)
- Database queries should select only needed columns
- Log cleanup runs once daily to minimize overhead

## Common Tasks

### Check Supabase Bandwidth Usage
```python
# Bandwidth is visible in Supabase dashboard
# Current usage: ~2.5 GB/month (50% of free tier limit)
```

### Manual Log Cleanup
```python
from utils.log_cleanup import run_log_cleanup
run_log_cleanup()
```

### Debug NAV Calculation
```bash
python debug_nav.py
```

### Test Wallet Endpoints
The debug script now tests all wallet types:
- Funding wallet: `client.funding_wallet()`
- Simple Earn: `client._request('GET', 'sapi/v1/simple-earn/flexible/position', True, {})`
- Staking: `client.get_staking_position(product='STAKING')`

## Known Issues
- Transaction processing may fail with "value too long" error - needs investigation
- Rebalancing has undefined variable error (new_eth_units) - needs fix
- Some wallet types (Funding, Simple Earn) may return errors if not activated on the account

## Development Notes
- Always test with `python -m api.index` for proper imports
- Dashboard runs on port 8001
- Use demo mode for testing without real API calls

## Database Connection Management (2025-01-10)
- Implemented centralized database connection manager with singleton pattern
- All database connections now use `utils.database_manager.get_supabase_client()`
- Features:
  - Single shared connection instance across all modules
  - Automatic health checks every 60 seconds
  - Retry logic with exponential backoff (3 attempts)
  - Thread-safe access with locking
- Updated modules:
  - `api/index.py` - Uses shared connection
  - `api/logger.py` - Uses shared connection for log writes
  - `utils/log_cleanup.py` - Uses shared connection
- Benefits:
  - Reduced connection overhead (was creating 16+ separate connections)
  - Better error handling and recovery
  - Improved performance for high-frequency operations<|MERGE_RESOLUTION|>--- conflicted
+++ resolved
@@ -7,20 +7,18 @@
 
 ## Recent Updates
 
-<<<<<<< HEAD
-### Price History Table Optimization (2025-01-10)
-- Changed `price_history` table to store BTC and ETH prices on the same row
-- Benefits: Better performance, simpler queries, atomic timestamps
-- Migration SQL: `migrations/update_price_history_combined.sql`
-- Updated `save_price_history()` to save both prices together
-=======
 ### Hourly Data Collection (2025-01-10)
 - Changed monitoring interval from 2 minutes to 60 minutes
 - Reduces data volume by 97% (from 720 to 24 records per day)
 - Dropped historical data tables for fresh start
 - Improved dashboard performance with fewer data points
 - Maintained log retention and cleanup functionality
->>>>>>> 7b291835
+
+### Price History Table Optimization (2025-01-10)
+- Changed `price_history` table to store BTC and ETH prices on the same row
+- Benefits: Better performance, simpler queries, atomic timestamps
+- Migration SQL: `migrations/update_price_history_combined.sql`
+- Updated `save_price_history()` to save both prices together
 
 ### Comprehensive NAV Calculation (2025-07-09)
 - Extended `get_comprehensive_nav()` to include all wallet types:
